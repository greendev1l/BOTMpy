# -*- coding: utf-8 -*-
#_____________________________________________________________________________
#
# Copyright (c) 2012 Berlin Institute of Technology
# All rights reserved.
#
# Developed by:	Philipp Meier <pmeier82@gmail.com>
#               Neural Information Processing Group (NI)
#               School for Electrical Engineering and Computer Science
#               Berlin Institute of Technology
#               MAR 5-6, Marchstr. 23, 10587 Berlin, Germany
#               http://www.ni.tu-berlin.de/
#
# Permission is hereby granted, free of charge, to any person obtaining a copy
# of this software and associated documentation files (the "Software"), to
# deal with the Software without restriction, including without limitation the
# rights to use, copy, modify, merge, publish, distribute, sublicense, and/or
# sell copies of the Software, and to permit persons to whom the Software is
# furnished to do so, subject to the following conditions:
#
# * Redistributions of source code must retain the above copyright notice,
#   this list of conditions and the following disclaimers.
# * Redistributions in binary form must reproduce the above copyright notice,
#   this list of conditions and the following disclaimers in the documentation
#   and/or other materials provided with the distribution.
# * Neither the names of Neural Information Processing Group (NI), Berlin
#   Institute of Technology, nor the names of its contributors may be used to
#   endorse or promote products derived from this Software without specific
#   prior written permission.
#
# THE SOFTWARE IS PROVIDED "AS IS", WITHOUT WARRANTY OF ANY KIND, EXPRESS OR
# IMPLIED, INCLUDING BUT NOT LIMITED TO THE WARRANTIES OF MERCHANTABILITY,
# FITNESS FOR A PARTICULAR PURPOSE AND NONINFRINGEMENT. IN NO EVENT SHALL THE
# CONTRIBUTORS OR COPYRIGHT HOLDERS BE LIABLE FOR ANY CLAIM, DAMAGES OR OTHER
# LIABILITY, WHETHER IN AN ACTION OF CONTRACT, TORT OR OTHERWISE, ARISING
# FROM, OUT OF OR IN CONNECTION WITH THE SOFTWARE OR THE USE OR OTHER DEALINGS
# WITH THE SOFTWARE.
#_____________________________________________________________________________
#
# Acknowledgements:
#   Philipp Meier <pmeier82@gmail.com>
#_____________________________________________________________________________
#

"""implementation of spike sorting with matched filters

See:
[1] F. Franke, M. Natora, C. Boucsein, M. Munk, and K. Obermayer. An online
spike detection and spike classification algorithm capable of instantaneous
resolution of overlapping spikes. Journal of Computational Neuroscience, 2009
[2] F. Franke, ... , 2012,
The revolutionary BOTM Paper
"""

__docformat__ = 'restructuredtext'
__all__ = ['FilterBankSortingNode', 'AdaptiveBayesOptimalTemplateMatchingNode',
           'BayesOptimalTemplateMatchingNode', 'BOTMNode', 'ABOTMNode']

##---IMPORTS

import collections
import copy
import logging
import sys

import scipy as sp
from scipy import linalg as sp_la

from sklearn.mixture import log_multivariate_normal_density
from sklearn.utils.extmath import logsumexp

from .base_nodes import PCANode
from .cluster import HomoscedasticClusteringNode
from .filter_bank import FilterBankError, FilterBankNode
from .prewhiten import PrewhiteningNode2
from .spike_detection import SDMteoNode, ThresholdDetectorNode
from ..common import (
    overlaps, epochs_from_spiketrain, epochs_from_spiketrain_set,
    shifted_matrix_sub, mcvec_to_conc, epochs_from_binvec, merge_epochs,
    matrix_argmax, dict_list_to_ndarray, get_cut, GdfFile, MxRingBuffer,
    mcvec_from_conc, get_aligned_spikes, vec2ten, get_tau_align_min,
    get_tau_align_max, get_tau_align_energy)

##---CONSTANTS

MTEO_DET = SDMteoNode
MTEO_KWARGS = {'kvalues': [3, 9, 15, 21],
               'threshold_factor': 0.98,
               'min_dist': 32}

##---CLASSES

class FilterBankSortingNode(FilterBankNode):
    """abstract class that handles filter instances and their outputs

    This class provides a pipeline structure to implement spike sorting
    algorithms that operate on a filter bank. The implementation is done by
    implementing the `self._pre_filter`, `self._post_filter`, `self._pre_sort`,
    `self._sort_chunk` and `self._post_sort` methods with meaning full
    processing. After the filter steps the filter output is present and can be
    processed on. Input data can be partitioned into chunks of smaller size.
    """

    def __init__(self, **kwargs):
        """
        :type ce: TimeSeriesCovE
        :keyword ce: covariance estimator instance, if None a new instance
            will be created and initialised with the identity matrix
            corresponding to the template size.
            Required
        :type templates: ndarray
        :keyword templates: templates to initialise the filter stack.
            [ntemps][tf][nc] a tensor of templates
        :type align_kind: str
        :keyword align_kind: The feature used for alignment. One of:

        - "max"    - align on maximum of the waveform
        - "min"    - align on minimum of the waveform
        - "energy" - align on peak of energy
        - "none"   - no alignment

        Default='min'
        :type chan_set: tuple
        :keyword chan_set: tuple of int designating the subset of channels
            this filter bank operates on.
            Default=tuple(range(nc))
        :type filter_cls: FilterNode
        :keyword filter_cls: the class of filter node to use for the filter
            bank, this must be a subclass of 'FilterNode'.
            Default=MatchedFilterNode
        :type rb_cap: int
        :keyword rb_cap: capacity of the ringbuffer that stores observations
            to calculate the mean template.
            Default=350
        :type chunk_size: int
        :keyword chunk_size: if input data will be longer than chunk_size, the
            input will be processed chunk per chunk to overcome memory sinks
            Default=100000
        :type verbose: int
        :keyword verbose: verbosity level, 0:none, >1: print .. ref `VERBOSE`
                Default=0
        :type dtype: dtype resolvable
        :keyword dtype: anything that resolves into a scipy dtype, like a
            string or number type
            Default=None
        """

        # kwargs
        templates = kwargs.pop('templates', None)
        tf = kwargs.get('tf', None)
        self._align_kind = kwargs.pop('align_kind', 'min')
        if tf is None and templates is None:
            raise FilterBankError('\'templates\' or \'tf\' are required!')
        if tf is None:
            if templates.ndim != 3:
                raise FilterBankError(
                    'templates have to be provided in a tensor of shape '
                    '[ntemps][tf][nc]!')
            kwargs['tf'] = templates.shape[1]
        chunk_size = kwargs.pop('chunk_size', 100000)
        # everything not popped goes to super
        super(FilterBankSortingNode, self).__init__(**kwargs)

        # members
        self._fout = None
        self._data = None
        self._chunk = None
        self._chunk_offset = 0
        self._chunk_size = int(chunk_size)
        self.rval = {}

        # create filters for templates
        if templates is not None:
            for temp in templates:
                self.create_filter(temp)

    ## SortingNode interface

    def _execute(self, x):
        # No channel masking for now
        #self._data = x[:, self._chan_set]
        self._data = x
        dlen = self._data.shape[0]
        self.rval.clear()
        for i in self._idx_active_set:
            self.rval[i] = []
        curr_chunk = 0
        has_next_chunk = True

        # sort per chunk
        while has_next_chunk:
            # get chunk limits
            self._chunk_offset = curr_chunk * self._chunk_size
            clen = min(dlen, (curr_chunk + 1) * self._chunk_size)
            clen -= self._chunk_offset

            # generate data chunk and process
            self._chunk = self._data[
                          self._chunk_offset:self._chunk_offset + clen]
            self._fout = sp.empty((clen, self.nf))

            # filtering
            self._pre_filter()
            self._fout = super(FilterBankSortingNode, self)._execute(
                self._chunk)
            self._post_filter()

            # sorting
            self._pre_sort()
            self._sort_chunk()
            self._post_sort()

            # iteration
            curr_chunk += 1
            if self._chunk_offset + clen >= dlen:
                has_next_chunk = False
        self._combine_results()

        # return input data
        return x

    ## FilterBankSortingNode interface - prototypes

    def _pre_filter(self):
        pass

    def _post_filter(self):
        pass

    def _pre_sort(self):
        pass

    def _post_sort(self):
        pass

    def _sort_chunk(self):
        pass

    def _combine_results(self):
        self.rval = dict_list_to_ndarray(self.rval)
        correct = int(self._tf / 2)
        for k in self.rval:
            self.rval[k] -= correct

    ## result access

    def spikes_u(self, u, mc=True, exclude_overlaps=True, overlap_window=None,
                 align_at=-1, align_kind='min', align_rsf=1.):
        """yields the spike for the u-th filter

        :type u: int
        :param u: index of the filter # CHECK THIS
        :type mc: bool
        :param mc: if True, return spikes multi-channeled, else return spikes
            concatenated
            Default=True
        :type exclude_overlaps: bool
        :param exclude_overlaps: if True, exclude overlap spike
        :type overlap_window: int
        :param overlap_window: if `exclude_overlaps` is True, this will define
            the overlap range,
            if None set overlap_window=self._tf.
            Default=None
        """

        # init
        cut = get_cut(self._tf)
        rval = None
        size = 0, sum(cut), self._data.shape[1]
        if mc is False:
            size = size[0], size[1] * size[2]
        st_dict = copy.deepcopy(self.rval)

        # extract spikes
        spks, st_dict[u] = get_aligned_spikes(
            self._data,
            st_dict[u],
            align_at=align_at,
            tf=self._tf,
            mc=mc,
            kind=align_kind,
            rsf=align_rsf)
        if exclude_overlaps is True:
            if st_dict[u].size > 0:
                ovlp_info = overlaps(st_dict, overlap_window or self._tf)[0]
                spks = spks[ovlp_info[u] == False]
        return spks

    ## plotting methods

    def plot_sorting(self, ph=None, show=False):
        """plot the sorting of the last data chunk

        :type ph: plot handle
        :param ph: plot handle top use for the plot
        :type show: bool
        :param show: if True, call plt.show()
        """

        # get plotting tools
        try:
            from spikeplot import COLOURS, mcdata
        except ImportError:
            return None

        # check
        if self._data is None or self.rval is None or len(
                self._idx_active_set) == 0:
            logging.warn('not initialised properly to plot a sorting!')
            return None

        # create events
        ev = {}
        if self.rval is not None:
            temps = self.template_set
            for i in self._idx_active_set:
                if i in self.rval:
                    if self.rval[i].any():
                        ev[i] = (self.bank[i].xi, self.rval[i])

        # create colours
        cols = COLOURS[:self.nf]

        # calc discriminants for single units
        other = None
        if self.nf > 0:
            self.reset_history()
            other = super(FilterBankSortingNode, self)._execute(self._data)
            other += getattr(self, '_lpr_s', sp.log(1.e-6))
            other -= [.5 * self.get_xcorrs_at(i)
                      for i in xrange(self.nf)]

        # plot mcdata
        return mcdata(self._data, other=other, events=ev,
                      plot_handle=ph, colours=cols, show=show)

    def plot_sorting_waveforms(self, ph=None, show=False, **kwargs):
        """plot the waveforms of the sorting of the last data chunk

        :type ph: plot handle
        :param ph: plot handle to use for the
        :type show: bool
        :param show: if True, call plt.show()
        """

        # get plotting tools
        try:
            from spikeplot import waveforms
        except ImportError:
            return None

        # check
        if self._data is None or self.rval is None or len(
                self._idx_active_set) == 0:
            logging.warn('not initialised properly to plot a sorting!')
            return None

        # init
        wf = {}
        temps = {}
        cut = get_cut(self._tf)

        # build waveforms
        for u in self.rval:
            spks_u = self.spikes_u(
                u, exclude_overlaps=False, align_kind=self._align_kind,
                align_at=getattr(self, '_learn_templates', -1),
                align_rsf=getattr(self, '_learn_templates_rsf', 1.))
            temps[u] = self.bank[u].xi_conc
            if spks_u.size > 0:
                wf[u] = self.spikes_u(u, align_kind=self._align_kind)
            else:
                wf[u] = temps[u]

        """
        waveforms(waveforms, samples_per_second=None, tf=None, plot_mean=False,
              plot_single_waveforms=True, set_y_range=False,
              plot_separate=True, plot_handle=None, colours=None, title=None,
              filename=None, show=True):
        """
        return waveforms(wf, samples_per_second=None, tf=self._tf,
                         plot_mean=True, templates=temps,
                         plot_single_waveforms=True, set_y_range=False,
                         plot_separate=True, plot_handle=ph, show=show)

    def sorting2gdf(self, fname):
        """yield the gdf representing the current sorting"""

        GdfFile.write_gdf(fname, self.rval)


class BayesOptimalTemplateMatchingNode(FilterBankSortingNode):
    """FilterBanksSortingNode derivative for the BOTM algorithm

    Can use two implementations of the Bayes Optimal Template-Matching (BOTM)
    algorithm as presented in [2]. First implementation uses explicitly
    constructed overlap channels for the extend of the complete input
    signal, the other implementation uses subtractive interference
    cancellation (SIC) on epochs of the signal, where the template
    discriminants are greater the the noise discriminant.
    """

    ## constructor

    def __init__(self, **kwargs):
        """
        :type ovlp_taus: list
        :keyword ovlp_taus: None or list of tau values. If list of tau
            values is given, discriminant-functions for all pair-wise
            template overlap cases with the given tau values will be created
            and evaluated. If None a greedy subtractive interference
            cancellation (SIC) approach will be used.

            Default=None
        :type spk_pr: float
        :keyword spk_pr: spike prior value

            Default=1e-6
        :type noi_pr: float
        :keyword noi_pr: noise prior value

            Default=1e0
        :type spk_pr_bias: tuple
        :keyword spk_pr_bias: will only be used when the resolution method is
            'sic'. After a spike has been found in a spike epoch, its
            discriminant will be biased by the `bias` for `extend` samples.

            Default=None
        """

        # kwargs
        ovlp_taus = kwargs.pop('ovlp_taus', None)
        noi_pr = kwargs.pop('noi_pr', 1e0)
        spk_pr = kwargs.pop('spk_pr', 1e-6)
        spk_pr_bias = kwargs.pop('spk_pr_bias', None)

        # super
        super(BayesOptimalTemplateMatchingNode, self).__init__(**kwargs)

        # members
        self._ovlp_taus = ovlp_taus
        if self._ovlp_taus is not None:
            self._ovlp_taus = list(self._ovlp_taus)
            if self.verbose.has_print:
                print 'using overlap channels'
        else:
            if self.verbose.has_print:
                print 'using subtractive interference cancelation'
        self._disc = None
        self._pr_n = None
        self._lpr_n = None
        self._pr_s = None
        self._lpr_s = None
        self._pr_s_b = None
        self._oc_idx = None
        self.noise_prior = noi_pr
        self.spike_prior = spk_pr
        self.spike_prior_bias = spk_pr_bias

    ## properties

    def get_noise_prior(self):
        return self._pr_n

    def set_noise_prior(self, value):
        if value <= 0.0:
            raise ValueError('noise prior <= 0.0')
        if value > 1.0:
            raise ValueError('noise prior > 1.0')
        self._pr_n = float(value)
        self._lpr_n = sp.log(self._pr_n)

    noise_prior = property(get_noise_prior, set_noise_prior)

    def get_spike_prior(self):
        return self._pr_s

    def set_spike_prior(self, value):
        if value <= 0.0:
            raise ValueError('spike prior <= 0.0')
        if value > 1.0:
            raise ValueError('spike prior > 1.0')
        self._pr_s = float(value)
        self._lpr_s = sp.log(self._pr_s)

    spike_prior = property(get_spike_prior, set_spike_prior)

    def get_spike_prior_bias(self):
        return self._pr_s_b

    def set_spike_prior_bias(self, value):
        if value is None:
            return
        if len(value) != 2:
            raise ValueError('expecting tuple of length 2')
        value = float(value[0]), int(value[1])
        if value[1] < 1:
            raise ValueError('extend cannot be non-positive')
        self._pr_s_b = value

    spike_prior_bias = property(get_spike_prior_bias, set_spike_prior_bias)

    ## filter bank sorting interface

    def _post_filter(self):
        """build discriminant functions, prepare for sorting"""

        # tune filter outputs to prob. model
        ns = self._fout.shape[0]
        nf = self.nf
        if self._ovlp_taus is not None:
            nf += nf * (nf - 1) * 0.5 * len(self._ovlp_taus)
        self._disc = sp.empty((ns, nf), dtype=self.dtype)
        self._disc[:] = sp.nan
        for i in xrange(self.nf):
            self._disc[:, i] = (self._fout[:, i] + self._lpr_s -
                                .5 * self.get_xcorrs_at(i))

        # build overlap channels from filter outputs for overlap channels
        if self._ovlp_taus is not None:
            self._oc_idx = {}
            oc_idx = self.nf
            for f0 in xrange(self.nf):
                for f1 in xrange(f0 + 1, self.nf):
                    for tau in self._ovlp_taus:
                        self._oc_idx[oc_idx] = (f0, f1, tau)
                        f0_lim = [max(0, 0 - tau), min(ns, ns - tau)]
                        f1_lim = [max(0, 0 + tau), min(ns, ns + tau)]
                        self._disc[f0_lim[0]:f0_lim[1], oc_idx] = (
                            self._disc[f0_lim[0]:f0_lim[1], f0] +
                            self._disc[f1_lim[0]:f1_lim[1], f1] -
                            self.get_xcorrs_at(f0, f1, tau))
                        oc_idx += 1

    def _sort_chunk(self):
        """sort this chunk on the calculated discriminant functions

        method: "och"
            Examples for overlap samples
                  tau=-2     tau=-1      tau=0      tau=1      tau=2
            f1:  |-----|    |-----|    |-----|    |-----|    |-----|
            f2:    |-----|   |-----|   |-----|   |-----|   |-----|
            res:    +++       ++++      +++++      ++++       +++
        method: "sic"
            TODO:
        """

        # init
        if self.nf == 0:
            return
        spk_ep = epochs_from_binvec(
            sp.nanmax(self._disc, axis=1) > self._lpr_n)
        if spk_ep.size == 0:
            return
        l, r = get_cut(self._tf)
        for i in xrange(spk_ep.shape[0]):
            # FIX: for now we just continue for empty epochs,
            # where do they come from anyways?!
            if spk_ep[i, 1] - spk_ep[i, 0] < 1:
                continue
            mc = self._disc[spk_ep[i, 0]:spk_ep[i, 1], :].argmax(0).argmax()
            s = self._disc[spk_ep[i, 0]:spk_ep[i, 1], mc].argmax() + spk_ep[
                i, 0]
            spk_ep[i] = [s - l, s + r]

        # check epochs
        spk_ep = merge_epochs(spk_ep)
        n_ep = spk_ep.shape[0]

        for i in xrange(n_ep):
            #
            # method: overlap channels
            #
            if self._ovlp_taus is not None:
                # get event time and channel
                ep_t, ep_c = matrix_argmax(
                    self._disc[spk_ep[i, 0]:spk_ep[i, 1]])
                ep_t += spk_ep[i, 0]

                # lets fill in the results
                if ep_c < self.nf:
                    # was single unit
                    fid = self.get_idx_for(ep_c)
                    self.rval[fid].append(ep_t + self._chunk_offset)
                else:
                    # was overlap
                    my_oc_idx = self._oc_idx[ep_c]
                    fid0 = self.get_idx_for(my_oc_idx[0])
                    self.rval[fid0].append(ep_t + self._chunk_offset)
                    fid1 = self.get_idx_for(my_oc_idx[1])
                    self.rval[fid1].append(
                        ep_t + my_oc_idx[2] + self._chunk_offset)

            #
            # method: subtractive interference cancellation
            #
            else:
                ep_fout = self._fout[spk_ep[i, 0]:spk_ep[i, 1], :]
                ep_fout_norm = sp_la.norm(ep_fout)
                ep_disc = self._disc[spk_ep[i, 0]:spk_ep[i, 1], :].copy()

                niter = 0
                while sp.nanmax(ep_disc) > self._lpr_n:
                    # warn on spike overflow
                    niter += 1
                    if niter > self.nf:
                        logging.warn(
                            'more spikes than filters found! '
                            'epoch: [%d:%d] %d' % (
                                spk_ep[i][0] + self._chunk_offset,
                                spk_ep[i][1] + self._chunk_offset,
                                niter))
                        if niter > 2 * self.nf:
                            break

                    # find epoch details
                    ep_t = sp.nanargmax(sp.nanmax(ep_disc, axis=1))
                    ep_c = sp.nanargmax(ep_disc[ep_t])

                    # build subtrahend
                    sub = shifted_matrix_sub(
                        sp.zeros_like(ep_disc),
                        self._xcorrs[ep_c, :, :].T,
                        ep_t - self._tf + 1)

                    # apply subtrahend
                    if ep_fout_norm > sp_la.norm(ep_fout + sub):
                        ## DEBUG

                        if self.verbose.get_has_plot(1):
                            try:
                                from spikeplot import xvf_tensor, plt, COLOURS

                                x_range = sp.arange(
                                    spk_ep[i, 0] + self._chunk_offset,
                                    spk_ep[i, 1] + self._chunk_offset)
                                f = plt.figure()
                                f.suptitle('spike epoch [%d:%d] #%d' %
                                           (spk_ep[i, 0] + self._chunk_offset,
                                            spk_ep[i, 1] + self._chunk_offset,
                                            niter))
                                ax1 = f.add_subplot(211)
                                ax1.set_color_cycle(
                                    ['k'] + COLOURS[:self.nf] * 2)
                                ax1.plot(x_range, sp.zeros_like(x_range),
                                         ls='--')
                                ax1.plot(x_range, ep_disc, label='pre_sub')
                                ax1.axvline(x_range[ep_t], c='k')
                                ax2 = f.add_subplot(212, sharex=ax1, sharey=ax1)
                                ax2.set_color_cycle(['k'] + COLOURS[:self.nf])
                                ax2.plot(x_range, sp.zeros_like(x_range),
                                         ls='--')
                                ax2.plot(x_range, sub)
                                ax2.axvline(x_range[ep_t], c='k')
                            except:
                                pass

                        ## BUGED

                        ep_disc += sub + self._lpr_s
                        if self._pr_s_b is not None:
                            bias, extend = self._pr_s_b
                            ep_disc[ep_t:min(ep_t + extend,
                                             ep_disc.shape[0]), ep_c] -= bias

                        ## DEBUG

                        if self.verbose.get_has_plot(1):
                            try:
                                ax1.plot(x_range, ep_disc, ls=':', lw=2,
                                         label='post_sub')
                                ax1.legend(loc=2)
                            except:
                                pass

                        ## BUGED

                        fid = self.get_idx_for(ep_c)
                        self.rval[fid].append(
                            spk_ep[i, 0] + ep_t + self._chunk_offset)
                    else:
                        break
                del ep_fout, ep_disc, sub

    ## BOTM implementation

    def posterior_prob(self, obs, with_noise=False):
        """posterior probabilities for data under the model

        :type obs: ndarray
        :param obs: observations to be evaluated [n, tf, nc]
        :type with_noise: bool
        :param with_noise: if True, include the noise cluster as component
            in the mixture.
            Default=False
        :rtype: ndarray
        :returns: matrix with per component posterior probabilities [n, c]
        """

        # check obs
        obs = sp.atleast_2d(obs)
        if len(obs) == 0:
            raise ValueError('no observations passed!')
        data = []
        if obs.ndim == 2:
            if obs.shape[1] != self._tf * self._nc:
                raise ValueError('data dimensions not compatible with model')
            for i in xrange(obs.shape[0]):
                data.append(obs[i])
        elif obs.ndim == 3:
            if obs.shape[1:] != (self._tf, self._nc):
                raise ValueError('data dimensions not compatible with model')
            for i in xrange(obs.shape[0]):
                data.append(mcvec_to_conc(obs[i]))
        data = sp.asarray(data, dtype=sp.float64)

        # build comps
        comps = self.get_template_set(mc=False)
        if with_noise:
            comps = sp.vstack((comps, sp.zeros((self._tf * self._nc))))
        comps = comps.astype(sp.float64)
        if len(comps) == 0:
            return sp.zeros((len(obs), 1))

        # build priors
        prior = sp.array([self._lpr_s] * len(comps), dtype=sp.float64)
        if with_noise:
            prior[-1] = self._lpr_n

        # get sigma
        try:
            sigma = self._ce.get_cmx(tf=self._tf).astype(sp.float64)
        except:
            return sp.zeros((len(obs), 1))

        # calc log probs
        lpr = log_multivariate_normal_density(data, comps, sigma,
                                              'tied') + prior
        logprob = logsumexp(lpr, axis=1)
        return sp.exp(lpr - logprob[:, sp.newaxis])

    def component_divergence(self, obs, with_noise=False, loading=False,
                             subdim=None):
        """component probabilities under the model

        :type obs: ndarray
        :param obs: observations to be evaluated [n, tf, nc]
        :type with_noise: bool
        :param with_noise: if True, include the noise cluster as component
            in the mixture.
            Default=False
        :type loading: bool
        :param loading: if True, use the loaded matrix
            Default=False
        :type subdim: int
        :param subdim: dimensionality of subspace to build the inverse over.
            if None ignore
            Default=None
        :rtype: ndarray
        :returns: divergence from means of current filter bank[n, c]
        """

        # check data
        obs = sp.atleast_2d(obs)
        if len(obs) == 0:
            raise ValueError('no observations passed!')
        data = []
        if obs.ndim == 2:
            if obs.shape[1] != self._tf * self._nc:
                raise ValueError('data dimensions not compatible with model')
            for i in xrange(obs.shape[0]):
                data.append(obs[i])
        elif obs.ndim == 3:
            if obs.shape[1:] != (self._tf, self._nc):
                raise ValueError('data dimensions not compatible with model')
            for i in xrange(obs.shape[0]):
                data.append(mcvec_to_conc(obs[i]))
        data = sp.asarray(data, dtype=sp.float64)

        # build component
        comps = self.get_template_set(mc=False)
        if with_noise:
            comps = sp.vstack((comps, sp.zeros((self._tf * self._nc))))
        comps = comps.astype(sp.float64)
        if len(comps) == 0:
            return sp.ones((len(obs), 1)) * sp.inf

        # get sigma
        try:
            if loading is True:
                sigma_inv = self._ce.get_icmx_loaded(tf=self._tf).astype(
                    sp.float64)
            else:
                sigma_inv = self._ce.get_icmx(tf=self._tf).astype(sp.float64)
            if subdim is not None:
                subdim = int(subdim)
                svd = self._ce.get_svd(tf=self._tf).astype(sp.float64)
                sv = svd[1].copy()
                t = sp.finfo(self._ce.dtype).eps * len(sv) * svd[1].max()
                sv[sv < t] = 0.0
                sigma_inv = sp.dot(svd[0][:, :subdim],
                                   sp.dot(sp.diag(1. / sv[:subdim]),
                                          svd[2][:subdim]))
        except:
            return sp.ones((len(obs), 1)) * sp.inf

        # return component wise divergence
        rval = sp.zeros((obs.shape[0], comps.shape[0]), dtype=sp.float64)
        for n in xrange(obs.shape[0]):
            x = data[n] - comps
            for c in xrange(comps.shape[0]):
                rval[n, c] = sp.dot(x[c], sp.dot(sigma_inv, x[c]))
        return rval

# for legacy compatibility
BOTMNode = BayesOptimalTemplateMatchingNode


class AdaptiveBayesOptimalTemplateMatchingNode(
    BayesOptimalTemplateMatchingNode):
    """Adaptive BOTM Node

    tries to match parallel detection with sorting to find new units.
    """

    def __init__(self, **kwargs):
        """
        :type learn_templates: int
        :keyword learn_templates: if non-negative integer, adapt the filters
            with the found events aligned at that sample. If negative,
            calculate the alignment samples as int(.25*self.tf)

            Default=-1
        :type learn_noise: str or None
        :keyword learn_noise: if not None, adapt the noise covariance matrix
            with from the noise epochs. This has to be either 'sort' to
            learn from the non overlapping sorting events,
            or 'det' to lean from the detection. Else, do not learn the noise.

            Default='sort'
        :type det_cls: ThresholdDetectorNode
        :keyword det_cls: the class of detector node to use for the spike
            detection running in parallel to the sorting,
            this must be a subclass of 'ThresholdDetectorNode'.

            Default=MTEO_DET
        :type det_limit: int
        :keyword det_limit: capacity of the ringbuffer to hold the unexplained
            spikes.

            Default=2000
        :type det_forget: int
        :keyword det_forget: Unexplained spikes that are older than this
            amount of samples will be forgotten. A reclustering to find
            new nodes will be started if ``det_limit`` unexplained spikes
            are found during ``det_forget`` samples. If this value is 0,
            no reclustering will occur.

            Default=1000000
        :type clus_num_reclus: int or list
        :type clus_num_reclus: Number of clusters that will be used in a
            reclustering of unexplained spikes.

            Default: 4
        :type clus_min_size: int
        :keyword clus_min_size: Minimum number of spikes in a cluster of
            unexplained spikes for a new unit to be created from that cluster
            during reclustering.

            Default=50
        :type clus_use_amplitudes: bool
        :keyword clus_use_amplitudes: Determines if amplitudes (max-min) for
            each channel are used in addition to PCA features for clustering.

            Default=True
        :type clus_pca_features: int
        :keyword clus_pca_features: The number of PCA features to use during
            clustering.

            Default=10

        :type clus_algo: str
        :keyword clus_algo: Name of the clustering algorithm to use.
            Allowed are all names HomoscedasticClusteringNode can use,
            e.g. 'gmm' or 'meanshift'.

            Default='gmm'

        :type clus_params: dict
        :keyword clus_params: Dictionary of parameters for chosen algorithm.
            Contents depend on clustering algorithm:

            * 'gmm'
              * 'min_clusters' Minimum number of clusters to try.
                Default=1
              * 'max_clusters' Maximum number of clusters to try.
                Default=14
            * 'mean_shift'
              * Empty.

        :type clus_merge_rsf: int
        :keyword clus_params: Resampling factor used for realignment before
        checking
            if clusters should be merged.

            Default=16

        :type clus_merge_dist: float
        :keyword clus_merge_dist: Maximum euclidean distance between two
        clusters
            that will be merged. Set to 0 to turn off automatic cluster merging.

            Default=0.0

        :type det_kwargs: dict
        :keyword det_kwargs: keywords for the spike detector that will be
            run in parallel on the data.

            Default=MTEO_KWARGS
        """

        # kwargs
        learn_templates = kwargs.pop('learn_templates', -1)
        learn_templates_rsf = kwargs.pop('learn_templates_rsf', 1.0)
        learn_noise = kwargs.pop('learn_noise', None)
        det_cls = kwargs.pop('det_cls')
        if det_cls is None:
            det_cls = MTEO_DET
        det_kwargs = kwargs.pop('det_kwargs')
        if det_kwargs is None:
            det_kwargs = MTEO_KWARGS
        det_limit = kwargs.pop('det_limit', 4000)

        self._forget_samples = kwargs.pop('det_forget', 1000000)
        self._mad_scaling = kwargs.pop('clus_mad_scaling', False)
        self._min_new_cluster_size = kwargs.pop('clus_min_size', 30)
        self._num_reclus = kwargs.pop('clus_num_reclus', 4)
        self._use_amplitudes = kwargs.pop('clus_use_amplitudes', True)
        self._pca_features = kwargs.pop('clus_pca_features', 10)
        self._cluster_algo = kwargs.pop('clus_algo', 'gmm')
        self._cluster_params = kwargs.pop('clus_params', {})
        self._merge_dist = kwargs.pop('clus_merge_dist', 0.0)
        self._merge_rsf = kwargs.pop('clus_merge_rsf', 16)
        self._external_spike_train = None

        # check det_cls
        #if not issubclass(det_cls, ThresholdDetectorNode):
        #    raise TypeError(
        #        '\'det_cls\' of type ThresholdDetectorNode is required!')
        if learn_noise is not None:
            if learn_noise not in ['det', 'sort']:
                learn_noise = None

        # super
        super(AdaptiveBayesOptimalTemplateMatchingNode, self).__init__(**kwargs)

        if learn_templates < 0:
            learn_templates = int(0.25 * self._tf)

        # members
        self._det = None
        self._det_cls = det_cls
        self._det_kwargs = det_kwargs
        self._det_limit = int(det_limit)
        self._det_buf = None
        self._det_samples = None
        self._learn_noise = learn_noise
        self._learn_templates = learn_templates
        self._learn_templates_rsf = learn_templates_rsf
        self._sample_offset = 0  # Count how often the sorting was executed
        # Number of samples before unexplained spikes are ignored

        # align at (learn_templates)
        if self._learn_templates < 0:
            self._learn_templates = .25
        if isinstance(self._learn_templates, float):
            if 0.0 <= self._learn_templates <= 1.0:
                self._learn_templates *= self.tf
            self._learn_templates = int(self._learn_templates)

        # for initialisation set correct self._cluster method
        self._cluster = self._cluster_init

        self._det_buf = MxRingBuffer(capacity=self._det_limit,
                                     dimension=(self._tf * self._nc),
                                     dtype=self.dtype)
        # Saves (global) samples of unexplained spike events
        self._det_samples = collections.deque(maxlen=self._det_limit)

    ## properties

    def get_det(self):
        if self._det is None:
            self._det = self._det_cls(tf=self._tf, **self._det_kwargs)
            if self.verbose.has_print:
                print self._det
        return self._det

    det = property(get_det)

    ## filter bank sorting interface

    def _event_explained(self, ev, padding=15):
        """check event for explanation by the filter bank"""

        # early exit if no discriminants are present
        if not self._disc.size:
            return False

        # cut relevant piece of the discriminants
        data_ep = ev - self._learn_templates, \
                  ev - self._learn_templates + self.tf
        disc_ep = data_ep[0] + self._tf / 2, \
                  data_ep[1] + self._tf / 2
        if self._external_spike_train is not None:
            disc_ep = (disc_ep[0] - self._chunk_offset,
                       disc_ep[1] - self._chunk_offset)
        if self.verbose.has_plot:
            try:
                from spikeplot import mcdata

                ep = data_ep[0] - padding, disc_ep[1] + padding
                mcdata(
                    data=self._chunk[ep[0]:ep[1]],
                    #other=self._disc[at[0]:at[1]], events=evts,
                    other=self._disc[ep[0]:ep[1]],
                    x_offset=ep[0],
                    events={0: [ev], 1: [data_ep[0] + self._tf]},
                    epochs={0: [data_ep], 1: [disc_ep]},
                    title='det@%s(%s) disc@%s' % (
                        ev, self._learn_templates, ev + self._tf),
                    show=True)
            except ImportError:
                pass
            self.se_cnt += 1

        start = max(0, disc_ep[0] - padding)
        stop = min(self._disc.shape[0], disc_ep[1] + padding)
        return self._disc[start:stop, :].max() >= 0.0

    def _post_sort(self):
        """check the spike sorting against multi unit"""

        if self._external_spike_train is None:
            self.det.reset()
            self.det(self._chunk, ck0=self._chunk_offset,
                     ck1=self._chunk_offset + len(self._chunk))
            if self.det.events is None:
                return
            events = self.det.events
        else:
            events = self._external_spike_train[sp.logical_and(
                self._external_spike_train >= self._chunk_offset,
                self._external_spike_train < self._chunk_offset + len(
                    self._chunk))]

        events_explained = sp.array([self._event_explained(e) for e in events])
        if self.verbose.has_print:
            print 'spks not explained:', (events_explained == False).sum()
        if (events_explained == False).sum() > 0:
            spks, st = get_aligned_spikes(
                self._chunk, events[events_explained == False],
                tf=self._tf, mc=False, kind=self._align_kind,
                align_at=self._learn_templates, rsf=self._learn_templates_rsf)
            self._det_buf.extend(spks)
            self._det_samples.extend(self._sample_offset + st)

    def _execute(self, x, ex_st=None):
        self._external_spike_train = ex_st
        # call super to get sorting
        rval = super(AdaptiveBayesOptimalTemplateMatchingNode, self)._execute(x)
        # adaption of noise covariance
        self._adapt_noise()
        # adaption filter bank
        self._adapt_filter_drop()
        self._adapt_filter_current()
        self._adapt_filter_new()
        # learn slow noise statistic changes
        self._sample_offset += x.shape[0]  # Increase sample offset
        return rval

<<<<<<< HEAD
    ## adaption methods
=======
    ## ABOTM interface

    def _adapt_filter_drop(self):
        nsmpl = self._data.shape[0]
        for u in list(self._idx_active_set):
            # 1) snr drop below 0.5
            if self.bank[u].snr < 0.2:
                self.deactivate(u)
                logging.warn('deactivating filter %s, snr' % str(u))

            # 2) rate drop below 0.1
            if hasattr(self.bank[u], 'rate'):
                try:
                    nspks = len(self.rval[u])
                except:
                    nspks = 0
                self.bank[u].rate.observation(nspks, nsmpl)
                if self.bank[u].rate.filled and \
                                self.bank[u].rate.estimate() < 0.1:
                    self.deactivate(u)
                    logging.warn('deactivating filter %s, rate' % str(u))
        self._check_internals()

    def _adapt_filter_new(self):
        if self._det_buf.is_full and \
                (self._cluster == self._cluster_init or
                     (self._forget_samples > 0 and
                              self._det_samples[
                                  0] > self._sample_offset - self
                          ._forget_samples)):
            if self.verbose.has_print:
                print 'det_buf is full!'
            self._cluster()
        else:
            if self.verbose.has_print:
                print 'det_buf:', self._det_buf
>>>>>>> 012ec484

    def _adapt_noise(self):
        if self._learn_noise:
            nep = None
            if self._learn_noise == 'sort':
                if len(self.rval) > 0:
                    nep = epochs_from_spiketrain_set(
                        self.rval,
                        cut=(self._learn_templates,
                             self._tf - self._learn_templates),
                        end=self._data.shape[0])['noise']
            elif self._learn_noise == 'det':
                if self._external_spike_train is not None:
                    nep = epochs_from_spiketrain_set(
                        {666: self._external_spike_train},
                        cut=(self._learn_templates,
                             self._tf - self._learn_templates),
                        end=self._data.shape[0])['noise']
                elif len(self.det.events) > 0:
                    nep = self.det.get_epochs(
                        ## this must not be the correct cut for the
                        ## detection events! best would be to do an
                        # alignment here!
                        cut=(self._learn_templates,
                             self._tf - self._learn_templates),
                        merge=True, invert=True)
            else:
                raise ValueError('unrecognised value for learn_noise: %s' % str(
                    self._learn_noise))

            try:
                self._ce.update(self._data, epochs=nep)
            except Exception, e:
                logging.warn(str(e))

    def _adapt_filter_drop(self):
        nsmpl = self._data.shape[0]
        for u in list(self._idx_active_set):
            # 1) snr drop below 0.5
            if self.bank[u].snr < 0.2:
                self.deactivate(u)
                logging.warn('deactivating filter %s, snr' % str(u))

            # 2) rate drop below 0.1
            if hasattr(self.bank[u], 'rate'):
                try:
                    nspks = len(self.rval[u])
                except:
                    nspks = 0
                self.bank[u].rate.observation(nspks, nsmpl)
                if self.bank[u].rate.filled and \
                                self.bank[u].rate.estimate() < 0.1:
                    self.deactivate(u)
                    logging.warn('deactivating filter %s, rate' % str(u))
        self._check_internals()

    def _adapt_filter_current(self):
        """adapt templates/filters using non overlapping spikes"""

        # check and init
        if self._data is None or self.rval is None:
            return

        # adapt filters with found waveforms
        for u in self.rval:
            spks_u = self.spikes_u(u, mc=True, exclude_overlaps=True,
                                   align_at=self._learn_templates or -1,
                                   align_kind=self._align_kind,
                                   align_rsf=self._learn_templates_rsf)
            if spks_u.size == 0:
                continue
            self.bank[u].extend_xi_buf(spks_u)
            self.bank[u].rate.observation(spks_u.shape[0], self._data.shape[0])
        print [(u, f.rate.estimate()) for (u, f) in self.bank.items()]

    def _adapt_filter_new(self):
        if self._det_buf.is_full and \
                (self._cluster == self._cluster_init or
                     (self._forget_samples > 0 and
                              self._det_samples[
                                  0] > self._sample_offset - self
                          ._forget_samples)):
            if self.verbose.has_print:
                print 'det_buf is full!'
            self._cluster()
        else:
            if self.verbose.has_print:
                print 'det_buf:', self._det_buf

    ## something from robert

    def resampled_mean_dist(self, spks1, spks2):
        """ Caclulate distance of resampled means from two sets of spikes
        """
        # resample and realign means to check distance
        means = {}

        means[0] = mcvec_from_conc(spks1.mean(0), nc=self._nc)
        means[1] = mcvec_from_conc(spks2.mean(0), nc=self._nc)

        if self._merge_rsf != 1:
            for u in means.iterkeys():
                means[u] = sp.signal.resample(
                    means[u], self._merge_rsf * means[u].shape[0])

                if self._align_kind == 'min':
                    tau = get_tau_align_min(
                        sp.array([means[u]]),
                        self._learn_templates * self._merge_rsf)
                elif self._align_kind == 'max':
                    tau = get_tau_align_max(
                        sp.array([means[u]]),
                        self._learn_templates * self._merge_rsf)
                elif self._align_kind == 'energy':
                    tau = get_tau_align_energy(
                        sp.array([means[u]]),
                        self._learn_templates * self._merge_rsf)
                else:
                    tau = 0

                # Realignment shouldn't need to be drastic
                max_dist = 2 * self._merge_rsf
                l = means[u].shape[0]
                if abs(tau) > max_dist:
                    logging.warn(('Could not realign %d, distance: %d ' %
                                  (u, tau)))
                    tau = 0
                means[u] = mcvec_to_conc(
                    means[u][max_dist + tau:l - max_dist + tau, :])
        else:
            means[0] = mcvec_to_conc(means[0])
            means[1] = mcvec_to_conc(means[1])

        return sp.spatial.distance.cdist(
            sp.atleast_2d(means[0]), sp.atleast_2d(means[1]), 'euclidean')

    ## cluster methods

    def _cluster_init(self):
        """cluster step for initialisation"""

        # get all spikes and clear buffer
        spks = self._det_buf[:].copy()
        self._det_buf.clear()
        self._det_samples.clear()

        # processing chain
        pre_pro = PrewhiteningNode2(self._ce) + \
                  PCANode(output_dim=self._pca_features)
        sigma_factor = 4.0
        min_clusters = self._cluster_params.get('min_clusters', 1)
        max_clusters = self._cluster_params.get('max_clusters', 14)
        rep = 0 if self._cluster_algo == 'meanshift' else 4
        clus = HomoscedasticClusteringNode(
            clus_type=self._cluster_algo,
            cvtype='full',
            debug=self.verbose.has_print,
            sigma_factor=sigma_factor,
            crange=range(min_clusters, max_clusters + 1),
            max_iter=256, repeats=rep)

        # create features
        if self._use_amplitudes:
            n_spikes = spks.shape[0]
            spks_pp = sp.zeros((n_spikes, self._pca_features + self._nc))
            spks_pp[:, :self._pca_features] = pre_pro(spks)

            all = vec2ten(spks, self._nc)
            all_amp = all.max(axis=1) - all.min(axis=1)

            # Scale amplitude features to a level near pca features
            all_amp *= sigma_factor * 5 / all_amp.max()
            spks_pp[:, self._pca_features:] = all_amp
        else:
            spks_pp = pre_pro(spks)

        # cluster
        clus(spks_pp)
        lbls = clus.labels

        if self.verbose.has_plot:
            clus.plot(spks_pp, show=True)

        if self._merge_dist > 0.0:
            merged = True
            while merged:
                merged = False
                for i in sp.unique(lbls):
                    spks_i = spks[lbls == i]

                    if self._merge_dist > 0.0:
                        for inner in sp.unique(lbls):
                            if i >= inner:
                                continue
                            spks_inner = spks[lbls == inner]

                            d = self.resampled_mean_dist(spks_i, spks_inner)
                            if self.verbose.has_print:
                                print 'Distance %d-%d: %f' % (i, inner, d)
                            if d <= self._merge_dist:
                                lbls[lbls == i] = inner
                                if self.verbose.has_print:
                                    print 'Merged', i, 'and', inner, '-'
                                merged = True
                                break
                        if merged:
                            break

        for i in sp.unique(lbls):
            spks_i = spks[lbls == i]
            if len(spks_i) < self._min_new_cluster_size:
                self._det_buf.extend(spks_i)
                if self.verbose.has_print:
                    print 'Unit %d rejected, only %d spikes' % (i, len(spks_i))
                continue

            spk_i = mcvec_from_conc(spks_i.mean(0), nc=self._nc)
            self.create_filter(spk_i)
            if self.verbose.has_print:
                print 'Unit %d accepted, with %d spikes' % (i, len(spks_i))
        del pre_pro, clus, spks, spks_pp
        self._cluster = self._cluster_base

    def _cluster_base(self):
        """cluster step for normal operation"""

        # get all spikes and clear buffer
        spks = self._det_buf[:].copy()
        self._det_buf.clear()
        self._det_samples.clear()

        # processing chain
        pre_pro = PrewhiteningNode2(self._ce) + PCANode(output_dim=10)
        clus = HomoscedasticClusteringNode(
            clus_type='gmm',
            cvtype='tied',
            debug=self.verbose.has_print,
            sigma_factor=4.0,
            crange=range(1, self._num_reclus + 1),
            max_iter=256)
        spks_pp = pre_pro(spks)
        clus(spks_pp)
        lbls = clus.labels
        if self.verbose.has_plot:
            clus.plot(spks_pp, show=True)
        for i in sp.unique(lbls):
            if self.verbose.has_print:
                print 'checking new unit:',
            spks_i = spks[lbls == i]

            if len(spks_i) < self._min_new_cluster_size:
                self._det_buf.extend(spks_i)
                if self.verbose.has_print:
                    print 'rejected, only %d spikes' % len(spks_i)
            else:
                spk_i = mcvec_from_conc(spks_i.mean(0), nc=self._nc)
                self.create_filter(spk_i)
                if self.verbose.has_print:
                    print 'accepted, with %d spikes' % len(spks_i)
        del pre_pro, clus, spks, spks_pp

<<<<<<< HEAD
## shortcut
=======

>>>>>>> 012ec484
ABOTMNode = AdaptiveBayesOptimalTemplateMatchingNode

##---MAIN

if __name__ == '__main__':
    pass<|MERGE_RESOLUTION|>--- conflicted
+++ resolved
@@ -305,7 +305,7 @@
 
         # check
         if self._data is None or self.rval is None or len(
-                self._idx_active_set) == 0:
+            self._idx_active_set) == 0:
             logging.warn('not initialised properly to plot a sorting!')
             return None
 
@@ -351,7 +351,7 @@
 
         # check
         if self._data is None or self.rval is None or len(
-                self._idx_active_set) == 0:
+            self._idx_active_set) == 0:
             logging.warn('not initialised properly to plot a sorting!')
             return None
 
@@ -1079,46 +1079,7 @@
         self._sample_offset += x.shape[0]  # Increase sample offset
         return rval
 
-<<<<<<< HEAD
     ## adaption methods
-=======
-    ## ABOTM interface
-
-    def _adapt_filter_drop(self):
-        nsmpl = self._data.shape[0]
-        for u in list(self._idx_active_set):
-            # 1) snr drop below 0.5
-            if self.bank[u].snr < 0.2:
-                self.deactivate(u)
-                logging.warn('deactivating filter %s, snr' % str(u))
-
-            # 2) rate drop below 0.1
-            if hasattr(self.bank[u], 'rate'):
-                try:
-                    nspks = len(self.rval[u])
-                except:
-                    nspks = 0
-                self.bank[u].rate.observation(nspks, nsmpl)
-                if self.bank[u].rate.filled and \
-                                self.bank[u].rate.estimate() < 0.1:
-                    self.deactivate(u)
-                    logging.warn('deactivating filter %s, rate' % str(u))
-        self._check_internals()
-
-    def _adapt_filter_new(self):
-        if self._det_buf.is_full and \
-                (self._cluster == self._cluster_init or
-                     (self._forget_samples > 0 and
-                              self._det_samples[
-                                  0] > self._sample_offset - self
-                          ._forget_samples)):
-            if self.verbose.has_print:
-                print 'det_buf is full!'
-            self._cluster()
-        else:
-            if self.verbose.has_print:
-                print 'det_buf:', self._det_buf
->>>>>>> 012ec484
 
     def _adapt_noise(self):
         if self._learn_noise:
@@ -1151,7 +1112,7 @@
 
             try:
                 self._ce.update(self._data, epochs=nep)
-            except Exception, e:
+            except ValueError, e:
                 logging.warn(str(e))
 
     def _adapt_filter_drop(self):
@@ -1380,11 +1341,7 @@
                     print 'accepted, with %d spikes' % len(spks_i)
         del pre_pro, clus, spks, spks_pp
 
-<<<<<<< HEAD
 ## shortcut
-=======
-
->>>>>>> 012ec484
 ABOTMNode = AdaptiveBayesOptimalTemplateMatchingNode
 
 ##---MAIN
